--- conflicted
+++ resolved
@@ -10,12 +10,8 @@
 
 use crate::{consts::DELEGATION_PROGRAM_ID, utils::Seeds};
 
-<<<<<<< HEAD
+#[allow(clippy::cloned_ref_to_slice_refs)]
 pub fn undelegate(accounts: &[AccountInfo], account_signer_seeds: &[&[u8]]) -> ProgramResult {
-=======
-#[allow(clippy::cloned_ref_to_slice_refs)]
-pub fn undelegate(accounts: &[AccountInfo], account_signer_seeds: Vec<Vec<u8>>) -> ProgramResult {
->>>>>>> 74d6a6a4
     let [payer, delegated_acc, owner_program, buffer_acc, _system_program] = accounts else {
         return Err(ProgramError::NotEnoughAccountKeys);
     };
